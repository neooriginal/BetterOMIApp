--- conflicted
+++ resolved
@@ -375,22 +375,9 @@
           title: item.title,
           description: item.description || '',
           due_date: dueDate,
-<<<<<<< HEAD
-          priority: item.priority || 3
-        };
+          priority: item.priority || 3 // Default to medium priority if not specified
+        });
         
-        const isDuplicate = await checkForDuplicateActionItem(actionItemData);
-        if (isDuplicate) {
-          console.log(`Skipping duplicate action item: "${item.title}"`);
-          continue;
-        }
-=======
-          priority: item.priority || 3,
-          expires_at: expiresAt
-        });
->>>>>>> b40088a5
-        
-        const actionItem = await createActionItem(actionItemData);
         results.push(actionItem);
       }
     }
