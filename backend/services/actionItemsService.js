--- conflicted
+++ resolved
@@ -1,9 +1,6 @@
 const { run, get, all } = require('../models/database');
-<<<<<<< HEAD
 const { calculateSimilarity, normalizeText } = require('../utils/textUtils');
-=======
 const chrono = require('chrono-node');
->>>>>>> 12067bef
 
 /**
  * Create a new action item
@@ -238,114 +235,12 @@
         
         if (item.dueDate || item.due_date) {
           const dateStr = item.dueDate || item.due_date;
-<<<<<<< HEAD
-          
-          try {
-            // First try direct parsing (for ISO dates, etc.)
-            const parsedDate = new Date(dateStr);
-            if (!isNaN(parsedDate.getTime())) {
-              dueDate = parsedDate.toISOString();
-              
-              // Set expiration to 7 days after due date
-              const expiration = new Date(parsedDate);
-              expiration.setDate(parsedDate.getDate() + 7);
-              expiresAt = expiration.toISOString();
-            } else {
-              // Handle natural language date references
-              const today = new Date();
-              const lowerDateStr = dateStr.toLowerCase();
-              
-              if (lowerDateStr.includes('asap') || lowerDateStr.includes('as soon as possible')) {
-                // Set to today
-                dueDate = today.toISOString();
-                // Expire in 3 days
-                const expiration = new Date(today);
-                expiration.setDate(today.getDate() + 3);
-                expiresAt = expiration.toISOString();
-              } else if (lowerDateStr.includes('tomorrow')) {
-                const tomorrow = new Date(today);
-                tomorrow.setDate(today.getDate() + 1);
-                dueDate = tomorrow.toISOString();
-                // Expire in 4 days
-                const expiration = new Date(today);
-                expiration.setDate(today.getDate() + 4);
-                expiresAt = expiration.toISOString();
-              } else if (lowerDateStr.includes('next week')) {
-                const nextWeek = new Date(today);
-                nextWeek.setDate(today.getDate() + 7);
-                dueDate = nextWeek.toISOString();
-                // Expire in 14 days
-                const expiration = new Date(today);
-                expiration.setDate(today.getDate() + 14);
-                expiresAt = expiration.toISOString();
-              } else if (lowerDateStr.includes('next month')) {
-                const nextMonth = new Date(today);
-                nextMonth.setMonth(today.getMonth() + 1);
-                dueDate = nextMonth.toISOString();
-                // Expire in 45 days
-                const expiration = new Date(today);
-                expiration.setDate(today.getDate() + 45);
-                expiresAt = expiration.toISOString();
-              } else if (lowerDateStr.includes('days') || lowerDateStr.includes('day')) {
-                // Extract number of days if present
-                const match = lowerDateStr.match(/(\d+)\s+days?/);
-                if (match && match[1]) {
-                  const days = parseInt(match[1]);
-                  const future = new Date(today);
-                  future.setDate(today.getDate() + days);
-                  dueDate = future.toISOString();
-                  // Expire in days + 7 days
-                  const expiration = new Date(today);
-                  expiration.setDate(today.getDate() + days + 7);
-                  expiresAt = expiration.toISOString();
-                } else {
-                  // Default to 3 days if no specific number
-                  const threeDays = new Date(today);
-                  threeDays.setDate(today.getDate() + 3);
-                  dueDate = threeDays.toISOString();
-                  // Expire in 10 days
-                  const expiration = new Date(today);
-                  expiration.setDate(today.getDate() + 10);
-                  expiresAt = expiration.toISOString();
-                }
-              } else if (lowerDateStr.includes('hour') || lowerDateStr.includes('hrs')) {
-                // For "hours" references, set to tomorrow
-                const tomorrow = new Date(today);
-                tomorrow.setDate(today.getDate() + 1);
-                dueDate = tomorrow.toISOString();
-                // Expire in 4 days
-                const expiration = new Date(today);
-                expiration.setDate(today.getDate() + 4);
-                expiresAt = expiration.toISOString();
-              } else {
-                // For other natural language dates, default to 3 days from now
-                console.log(`Converting natural language date "${dateStr}" to 3 days from now`);
-                const threeDays = new Date(today);
-                threeDays.setDate(today.getDate() + 3);
-                dueDate = threeDays.toISOString();
-                // Expire in 10 days
-                const expiration = new Date(today);
-                expiration.setDate(today.getDate() + 10);
-                expiresAt = expiration.toISOString();
-              }
-            }
-          } catch (e) {
-            console.warn('Invalid due date format:', dateStr);
-            // Default to 3 days from now
-            const threeDays = new Date();
-            threeDays.setDate(threeDays.getDate() + 3);
-            dueDate = threeDays.toISOString();
-            // Expire in 10 days
-            const expiration = new Date();
-            expiration.setDate(expiration.getDate() + 10);
-=======
 
           const parsed = chrono.parseDate(dateStr, new Date(), { forwardDate: true });
           if (parsed) {
             dueDate = parsed.toISOString();
             const expiration = new Date(parsed);
             expiration.setDate(expiration.getDate() + 7);
->>>>>>> 12067bef
             expiresAt = expiration.toISOString();
           } else {
             console.warn('Unable to parse due date:', dateStr);
